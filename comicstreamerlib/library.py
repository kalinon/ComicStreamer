--- conflicted
+++ resolved
@@ -237,12 +237,8 @@
         d['id'] = unicode(comic.id)
         d['title'] = comic.title
         d['series'] = comic.series
-<<<<<<< HEAD
-        d['year'] = unicode(comic.year or '0')
-=======
         if comic.year is not None:
             d['year'] = unicode(comic.year)
->>>>>>> 2d5b9733
         d['authors'] = unicode(authors)
         d['characters'] = unicode(characters)
         d['comments'] = unicode(comic.comments)
